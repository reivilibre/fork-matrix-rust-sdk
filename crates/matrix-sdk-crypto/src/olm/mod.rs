// Copyright 2020 The Matrix.org Foundation C.I.C.
//
// Licensed under the Apache License, Version 2.0 (the "License");
// you may not use this file except in compliance with the License.
// You may obtain a copy of the License at
//
//     http://www.apache.org/licenses/LICENSE-2.0
//
// Unless required by applicable law or agreed to in writing, software
// distributed under the License is distributed on an "AS IS" BASIS,
// WITHOUT WARRANTIES OR CONDITIONS OF ANY KIND, either express or implied.
// See the License for the specific language governing permissions and
// limitations under the License.

//! The crypto specific Olm objects.
//!
//! Note: You'll only be interested in these if you are implementing a custom
//! `CryptoStore`.

mod account;
mod group_sessions;
mod session;
mod signing;
mod utility;

pub(crate) use account::{Account, OlmDecryptionInfo, SessionType};
pub use account::{AccountPickle, OlmMessageHash, PickledAccount, ReadOnlyAccount};
pub use group_sessions::{
    EncryptionSettings, ExportedRoomKey, InboundGroupSession, InboundGroupSessionPickle,
    OutboundGroupSession, PickledInboundGroupSession, PickledOutboundGroupSession, ShareInfo,
};
pub(crate) use group_sessions::{GroupSessionKey, ShareState};
use matrix_sdk_common::instant::{Duration, Instant};
pub use olm_rs::{account::IdentityKeys, PicklingMode};
use serde::{Deserialize, Deserializer, Serialize, Serializer};
pub use session::{PickledSession, Session, SessionPickle};
pub use signing::{CrossSigningStatus, PickledCrossSigningIdentity, PrivateCrossSigningIdentity};
pub(crate) use utility::Utility;

pub(crate) fn serialize_instant<S>(instant: &Instant, serializer: S) -> Result<S::Ok, S::Error>
where
    S: Serializer,
{
    let duration = instant.elapsed();
    duration.serialize(serializer)
}

pub(crate) fn deserialize_instant<'de, D>(deserializer: D) -> Result<Instant, D::Error>
where
    D: Deserializer<'de>,
{
    let duration = Duration::deserialize(deserializer)?;
    let now = Instant::now();
    let instant = now
        .checked_sub(duration)
        .ok_or_else(|| serde::de::Error::custom("Can't subtract the current instant"))?;
    Ok(instant)
}

#[cfg(test)]
pub(crate) mod test {

    use std::{collections::BTreeMap, convert::TryInto};

    use matches::assert_matches;
    use matrix_sdk_test::async_test;
    use olm_rs::session::OlmMessage;
    use ruma::{
        device_id,
        encryption::SignedKey,
        event_id,
        events::{
            forwarded_room_key::ToDeviceForwardedRoomKeyEventContent,
            room::message::{Relation, Replacement, RoomMessageEventContent},
            AnyMessageEvent, AnyRoomEvent, AnySyncMessageEvent, AnySyncRoomEvent,
        },
        room_id, user_id, DeviceId, UserId,
    };
    use serde_json::json;

    use crate::olm::{InboundGroupSession, ReadOnlyAccount, Session};

    fn alice_id() -> &'static UserId {
        user_id!("@alice:example.org")
    }

    fn alice_device_id() -> &'static DeviceId {
        device_id!("ALICEDEVICE")
    }

    fn bob_id() -> &'static UserId {
        user_id!("@bob:example.org")
    }

    fn bob_device_id() -> &'static DeviceId {
        device_id!("BOBDEVICE")
    }

    pub(crate) async fn get_account_and_session() -> (ReadOnlyAccount, Session) {
        let alice = ReadOnlyAccount::new(alice_id(), alice_device_id());
        let bob = ReadOnlyAccount::new(bob_id(), bob_device_id());

        bob.generate_one_time_keys_helper(1).await;
        let one_time_key =
            bob.one_time_keys().await.curve25519().iter().next().unwrap().1.to_owned();
        let one_time_key = SignedKey::new(one_time_key, BTreeMap::new());
        let sender_key = bob.identity_keys().curve25519().to_owned();
        let session =
            alice.create_outbound_session_helper(&sender_key, &one_time_key).await.unwrap();

        (alice, session)
    }

    #[test]
    fn account_creation() {
        let account = ReadOnlyAccount::new(alice_id(), alice_device_id());
        let identity_keys = account.identity_keys();

        assert!(!account.shared());
        assert!(!identity_keys.ed25519().is_empty());
        assert_ne!(identity_keys.values().len(), 0);
        assert_ne!(identity_keys.keys().len(), 0);
        assert_ne!(identity_keys.iter().len(), 0);
        assert!(identity_keys.contains_key("ed25519"));
        assert_eq!(identity_keys.ed25519(), identity_keys.get("ed25519").unwrap());
        assert!(!identity_keys.curve25519().is_empty());

        account.mark_as_shared();
        assert!(account.shared());
    }

    #[async_test]
    async fn one_time_keys_creation() {
        let account = ReadOnlyAccount::new(alice_id(), alice_device_id());
        let one_time_keys = account.one_time_keys().await;

        assert!(one_time_keys.curve25519().is_empty());
        assert_ne!(account.max_one_time_keys().await, 0);

        account.generate_one_time_keys_helper(10).await;
        let one_time_keys = account.one_time_keys().await;

        assert!(!one_time_keys.curve25519().is_empty());
        assert_ne!(one_time_keys.values().len(), 0);
        assert_ne!(one_time_keys.keys().len(), 0);
        assert_ne!(one_time_keys.iter().len(), 0);
        assert!(one_time_keys.contains_key("curve25519"));
        assert_eq!(one_time_keys.curve25519().keys().len(), 10);
        assert_eq!(one_time_keys.curve25519(), one_time_keys.get("curve25519").unwrap());

        account.mark_keys_as_published().await;
        let one_time_keys = account.one_time_keys().await;
        assert!(one_time_keys.curve25519().is_empty());
    }

    #[async_test]
    async fn session_creation() {
        let alice = ReadOnlyAccount::new(alice_id(), alice_device_id());
        let bob = ReadOnlyAccount::new(bob_id(), bob_device_id());
        let alice_keys = alice.identity_keys();
        alice.generate_one_time_keys_helper(1).await;
        let one_time_keys = alice.one_time_keys().await;
        alice.mark_keys_as_published().await;

        let one_time_key = one_time_keys.curve25519().iter().next().unwrap().1.to_owned();

        let one_time_key = SignedKey::new(one_time_key, BTreeMap::new());

        let mut bob_session = bob
            .create_outbound_session_helper(alice_keys.curve25519(), &one_time_key)
            .await
            .unwrap();

        let plaintext = "Hello world";

        let message = bob_session.encrypt_helper(plaintext).await;

        let prekey_message = match message.clone() {
            OlmMessage::PreKey(m) => m,
            OlmMessage::Message(_) => panic!("Incorrect message type"),
        };

        let bob_keys = bob.identity_keys();
        let mut alice_session = alice
            .create_inbound_session(bob_keys.curve25519(), prekey_message.clone())
            .await
            .unwrap();

        assert!(alice_session.matches(bob_keys.curve25519(), prekey_message).await.unwrap());

        assert_eq!(bob_session.session_id(), alice_session.session_id());

        let decyrpted = alice_session.decrypt(message).await.unwrap();
        assert_eq!(plaintext, decyrpted);
    }

    #[async_test]
    async fn group_session_creation() {
        let alice = ReadOnlyAccount::new(alice_id(), alice_device_id());
        let room_id = room_id!("!test:localhost");

        let (outbound, _) = alice.create_group_session_pair_with_defaults(room_id).await.unwrap();

        assert_eq!(0, outbound.message_index().await);
        assert!(!outbound.shared());
        outbound.mark_as_shared();
        assert!(outbound.shared());

        let inbound = InboundGroupSession::new(
            "test_key",
            "test_key",
            room_id,
            outbound.session_key().await,
            None,
        )
        .unwrap();

        assert_eq!(0, inbound.first_known_index());

        assert_eq!(outbound.session_id(), inbound.session_id());

        let plaintext = "This is a secret to everybody".to_owned();
        let ciphertext = outbound.encrypt_helper(plaintext.clone()).await;

        assert_eq!(plaintext, inbound.decrypt_helper(ciphertext).await.unwrap().0);
    }

    #[async_test]
    async fn edit_decryption() {
        let alice = ReadOnlyAccount::new(alice_id(), alice_device_id());
        let room_id = room_id!("!test:localhost");
        let event_id = event_id!("$1234adfad:asdf");

        let (outbound, _) = alice.create_group_session_pair_with_defaults(room_id).await.unwrap();

        assert_eq!(0, outbound.message_index().await);
        assert!(!outbound.shared());
        outbound.mark_as_shared();
        assert!(outbound.shared());

        let mut content = RoomMessageEventContent::text_plain("Hello");
        content.relates_to = Some(Relation::Replacement(Replacement::new(
            event_id.to_owned(),
            RoomMessageEventContent::text_plain("Hello edit").into(),
        )));

        let inbound = InboundGroupSession::new(
            "test_key",
            "test_key",
            room_id,
            outbound.session_key().await,
            None,
        )
        .unwrap();

        assert_eq!(0, inbound.first_known_index());

        assert_eq!(outbound.session_id(), inbound.session_id());

        let encrypted_content =
            outbound.encrypt(serde_json::to_value(content).unwrap(), "m.room.message").await;

        let event = json!({
            "sender": alice.user_id(),
            "event_id": event_id,
            "origin_server_ts": 0u64,
            "room_id": room_id,
            "type": "m.room.encrypted",
            "content": encrypted_content,
        })
        .to_string();

        let event: AnySyncRoomEvent = serde_json::from_str(&event).unwrap();

        let event =
            if let AnySyncRoomEvent::Message(AnySyncMessageEvent::RoomEncrypted(event)) = event {
                event
            } else {
                panic!("Invalid event type")
            };

        let decrypted = inbound.decrypt(&event).await.unwrap().0;

<<<<<<< HEAD
        if let AnySyncRoomEvent::Message(AnySyncMessageEvent::RoomMessage(e)) =
            decrypted.deserialize().unwrap()
        {
=======
        if let AnyRoomEvent::Message(AnyMessageEvent::RoomMessage(e)) = decrypted.deserialize()? {
>>>>>>> c79e62d8
            assert_matches!(e.content.relates_to, Some(Relation::Replacement(_)));
        } else {
            panic!("Invalid event type")
        }
    }

    #[async_test]
    async fn group_session_export() {
        let alice = ReadOnlyAccount::new(alice_id(), alice_device_id());
        let room_id = room_id!("!test:localhost");

        let (_, inbound) = alice.create_group_session_pair_with_defaults(room_id).await.unwrap();

        let export = inbound.export().await;
        let export: ToDeviceForwardedRoomKeyEventContent = export.try_into().unwrap();

        let imported = InboundGroupSession::from_export(export).unwrap();

        assert_eq!(inbound.session_id(), imported.session_id());
    }
}<|MERGE_RESOLUTION|>--- conflicted
+++ resolved
@@ -281,13 +281,7 @@
 
         let decrypted = inbound.decrypt(&event).await.unwrap().0;
 
-<<<<<<< HEAD
-        if let AnySyncRoomEvent::Message(AnySyncMessageEvent::RoomMessage(e)) =
-            decrypted.deserialize().unwrap()
-        {
-=======
         if let AnyRoomEvent::Message(AnyMessageEvent::RoomMessage(e)) = decrypted.deserialize()? {
->>>>>>> c79e62d8
             assert_matches!(e.content.relates_to, Some(Relation::Replacement(_)));
         } else {
             panic!("Invalid event type")
