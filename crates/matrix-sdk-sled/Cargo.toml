--- conflicted
+++ resolved
@@ -5,18 +5,14 @@
 rust-version = "1.60"
 
 [features]
-<<<<<<< HEAD
-default = ["state-store", "crypto-store"]
-experimental-timeline = ["matrix-sdk-base/experimental-timeline"]
-=======
 default = ["state-store"]
->>>>>>> c0c4c603
 
 state-store = ["matrix-sdk-base"]
 crypto-store = [
     "matrix-sdk-crypto",
     "matrix-sdk-base?/e2e-encryption",
 ]
+experimental-timeline = ["matrix-sdk-base/experimental-timeline"]
 
 [dependencies]
 anyhow = "1.0.57"
