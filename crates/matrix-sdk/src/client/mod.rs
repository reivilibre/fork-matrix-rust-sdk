--- conflicted
+++ resolved
@@ -132,15 +132,9 @@
     server_versions: Mutex<Arc<[MatrixVersion]>>,
     /// Locks making sure we only have one group session sharing request in
     /// flight per room.
-<<<<<<< HEAD
     #[cfg(feature = "e2e-encryption")]
-    pub(crate) group_session_locks: DashMap<Box<RoomId>, Arc<Mutex<()>>>,
+    pub(crate) group_session_locks: DashMap<OwnedRoomId, Arc<Mutex<()>>>,
     #[cfg(feature = "e2e-encryption")]
-=======
-    #[cfg(feature = "encryption")]
-    pub(crate) group_session_locks: DashMap<OwnedRoomId, Arc<Mutex<()>>>,
-    #[cfg(feature = "encryption")]
->>>>>>> f8b9ec96
     /// Lock making sure we're only doing one key claim request at a time.
     pub(crate) key_claim_lock: Mutex<()>,
     pub(crate) members_request_locks: DashMap<OwnedRoomId, Arc<Mutex<()>>>,
