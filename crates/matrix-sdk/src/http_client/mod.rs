// Copyright 2020 The Matrix.org Foundation C.I.C.
//
// Licensed under the Apache License, Version 2.0 (the "License");
// you may not use this file except in compliance with the License.
// You may obtain a copy of the License at
//
//     http://www.apache.org/licenses/LICENSE-2.0
//
// Unless required by applicable law or agreed to in writing, software
// distributed under the License is distributed on an "AS IS" BASIS,
// WITHOUT WARRANTIES OR CONDITIONS OF ANY KIND, either express or implied.
// See the License for the specific language governing permissions and
// limitations under the License.

use std::{
    any::type_name,
    fmt::Debug,
    num::NonZeroUsize,
    sync::{
        atomic::{AtomicU64, Ordering},
        Arc,
    },
    time::Duration,
};

use bytes::{Bytes, BytesMut};
use bytesize::ByteSize;
use eyeball::SharedObservable;
#[cfg(feature = "load-testing")]
use goose::goose::GooseUser;
use http::Method;
use ruma::api::{
    error::{FromHttpResponseError, IntoHttpError},
    AuthScheme, MatrixVersion, OutgoingRequest, SendAccessToken,
};
use tokio::sync::{Semaphore, SemaphorePermit};
use tracing::{debug, field::debug, instrument, trace};

use crate::{config::RequestConfig, error::HttpError};

#[cfg(feature = "experimental-oidc")]
mod http_helpers;
#[cfg(not(target_arch = "wasm32"))]
mod native;
#[cfg(target_arch = "wasm32")]
mod wasm;

#[cfg(feature = "experimental-oidc")]
use http_helpers::{ToHttpNew, ToHttpOld};
#[cfg(not(target_arch = "wasm32"))]
pub(crate) use native::HttpSettings;

pub(crate) const DEFAULT_REQUEST_TIMEOUT: Duration = Duration::from_secs(30);

#[derive(Clone, Debug)]
struct MaybeSemaphore(Arc<Option<Semaphore>>);

#[allow(dead_code)] // false-positive lint: we never use it but only hold it for the drop
struct MaybeSemaphorePermit<'a>(Option<SemaphorePermit<'a>>);

impl MaybeSemaphore {
    fn new(max: Option<NonZeroUsize>) -> Self {
        let inner = max.map(|i| Semaphore::new(i.into()));
        MaybeSemaphore(Arc::new(inner))
    }

    async fn acquire(&self) -> MaybeSemaphorePermit<'_> {
        match self.0.as_ref() {
            Some(inner) => {
                // This can only ever error if the semaphore was closed,
                // which we never do, so we can safely ignore any error case
                MaybeSemaphorePermit(inner.acquire().await.ok())
            }
            None => MaybeSemaphorePermit(None),
        }
    }
}

#[derive(Clone, Debug)]
pub(crate) struct HttpClient {
    pub(crate) inner: reqwest::Client,
    pub(crate) request_config: RequestConfig,
    concurrent_request_semaphore: MaybeSemaphore,
    next_request_id: Arc<AtomicU64>,
    #[cfg(feature = "load-testing")]
    user: GooseUser,
}

impl HttpClient {
<<<<<<< HEAD
    pub(crate) fn new(
        inner: reqwest::Client,
        request_config: RequestConfig,
        #[cfg(feature = "load-testing")] user: GooseUser,
    ) -> Self {
        HttpClient {
            inner,
            request_config,
            next_request_id: Arc::new(Default::default()),
            #[cfg(feature = "load-testing")]
            user,
=======
    pub(crate) fn new(inner: reqwest::Client, request_config: RequestConfig) -> Self {
        HttpClient {
            inner,
            request_config,
            concurrent_request_semaphore: MaybeSemaphore::new(
                request_config.max_concurrent_requests,
            ),
            next_request_id: AtomicU64::new(0).into(),
>>>>>>> 30e95bf9
        }
    }

    fn get_request_id(&self) -> String {
        let request_id = self.next_request_id.fetch_add(1, Ordering::SeqCst);
        format!("REQ-{request_id}")
    }

    fn serialize_request<R>(
        &self,
        request: R,
        config: RequestConfig,
        homeserver: String,
        access_token: Option<&str>,
        server_versions: &[MatrixVersion],
    ) -> Result<http::Request<Bytes>, IntoHttpError>
    where
        R: OutgoingRequest + Debug,
    {
        trace!(request_type = type_name::<R>(), "Serializing request");

        let send_access_token = match access_token {
            Some(access_token) => {
                if config.force_auth {
                    SendAccessToken::Always(access_token)
                } else {
                    SendAccessToken::IfRequired(access_token)
                }
            }
            None => SendAccessToken::None,
        };

        let request = request
            .try_into_http_request::<BytesMut>(&homeserver, send_access_token, server_versions)?
            .map(|body| body.freeze());

        Ok(request)
    }

    #[allow(clippy::too_many_arguments)]
    #[instrument(
        skip(self, request, config, homeserver, access_token, send_progress),
        fields(
            config,
            uri,
            method,
            request_size,
            request_body,
            request_id,
            status,
            response_size,
            sentry_event_id,
        )
    )]
    pub async fn send<R>(
        &self,
        request: R,
        config: Option<RequestConfig>,
        homeserver: String,
        access_token: Option<&str>,
        server_versions: &[MatrixVersion],
        send_progress: SharedObservable<TransmissionProgress>,
    ) -> Result<R::IncomingResponse, HttpError>
    where
        R: OutgoingRequest + Debug,
        HttpError: From<FromHttpResponseError<R::EndpointError>>,
    {
        let config = match config {
            Some(config) => config,
            None => self.request_config,
        };

        // Keep some local variables in a separate scope so the compiler doesn't include
        // them in the future type. https://github.com/rust-lang/rust/issues/57478
        let request = {
            let request_id = self.get_request_id();
            let span = tracing::Span::current();

            // At this point in the code, the config isn't behind an Option anymore, that's
            // why we record it here, instead of in the #[instrument] macro.
            span.record("config", debug(config)).record("request_id", request_id);

            let auth_scheme = R::METADATA.authentication;
            match auth_scheme {
                AuthScheme::AccessToken
                | AuthScheme::AccessTokenOptional
                | AuthScheme::AppserviceToken
                | AuthScheme::None => {}
                AuthScheme::ServerSignatures => {
                    return Err(HttpError::NotClientRequest);
                }
            }

            let request = self
                .serialize_request(request, config, homeserver, access_token, server_versions)
                .map_err(HttpError::IntoHttp)?;

            let method = request.method();

            let mut uri_parts = request.uri().clone().into_parts();
            if let Some(path_and_query) = &mut uri_parts.path_and_query {
                *path_and_query =
                    path_and_query.path().try_into().expect("path is valid PathAndQuery");
            }
            let uri = http::Uri::from_parts(uri_parts).expect("created from valid URI");

            span.record("method", debug(method)).record("uri", uri.to_string());

            // POST, PUT, PATCH are the only methods that are reasonably used
            // in conjunction with request bodies
            if [Method::POST, Method::PUT, Method::PATCH].contains(method) {
                let request_size = request.body().len().try_into().unwrap_or(u64::MAX);
                span.record("request_size", ByteSize(request_size).to_string_as(true));
            }

            // Since sliding sync is experimental, and the proxy might not do what we expect
            // it to do given a specific request body, it's useful to log the
            // request body here. This doesn't contain any personal information.
            // TODO: Remove this once sliding sync isn't experimental anymore.
            #[cfg(feature = "experimental-sliding-sync")]
            if type_name::<R>() == "ruma_client_api::sync::sync_events::v4::Request" {
                span.record("request_body", debug(request.body()));
            }

            request
        };

        // will be automatically dropped at the end of this function
        let _handle = self.concurrent_request_semaphore.acquire().await;

        // There's a bunch of state in send_request, factor out a pinned inner
        // future to reduce this size of futures that await this function.
        match Box::pin(self.send_request::<R>(
            request,
            config,
            send_progress,
            #[cfg(feature = "load-testing")]
            self.user.clone(),
        ))
        .await
        {
            Ok(response) => {
                debug!("Got response");
                Ok(response)
            }
            Err(e) => {
                debug!("Error while sending request: {e:?}");
                Err(e)
            }
        }
    }
}

/// Progress of sending or receiving a payload.
#[derive(Clone, Copy, Debug, Default)]
pub struct TransmissionProgress {
    /// How many bytes were already transferred.
    pub current: usize,
    /// How many bytes there are in total.
    pub total: usize,
}

async fn response_to_http_response(
    mut response: reqwest::Response,
) -> Result<http::Response<Bytes>, reqwest::Error> {
    let status = response.status();

    let mut http_builder = http::Response::builder().status(status);
    let headers = http_builder.headers_mut().expect("Can't get the response builder headers");

    for (k, v) in response.headers_mut().drain() {
        if let Some(key) = k {
            headers.insert(key, v);
        }
    }

    let body = response.bytes().await?;

    Ok(http_builder.body(body).expect("Can't construct a response using the given body"))
}

#[cfg(feature = "experimental-oidc")]
impl tower::Service<http_old::Request<Bytes>> for HttpClient {
    type Response = http_old::Response<Bytes>;
    type Error = tower::BoxError;
    type Future = futures_core::future::BoxFuture<'static, Result<Self::Response, Self::Error>>;

    fn poll_ready(
        &mut self,
        _cx: &mut std::task::Context<'_>,
    ) -> std::task::Poll<Result<(), Self::Error>> {
        std::task::Poll::Ready(Ok(()))
    }

    fn call(&mut self, req: http_old::Request<Bytes>) -> Self::Future {
        let inner = self.inner.clone();

        let fut = async move {
            native::send_request(
                &inner,
                &req.to_http_new(),
                DEFAULT_REQUEST_TIMEOUT,
                Default::default(),
            )
            .await
            .map(ToHttpOld::to_http_old)
            .map_err(Into::into)
        };
        Box::pin(fut)
    }
}

#[cfg(all(test, not(target_arch = "wasm32")))]
mod tests {
    use std::{
        num::NonZeroUsize,
        sync::{
            atomic::{AtomicU8, Ordering},
            Arc,
        },
        time::Duration,
    };

    use matrix_sdk_test::{async_test, test_json};
    use wiremock::{
        matchers::{method, path},
        Mock, Request, ResponseTemplate,
    };

    use crate::{
        http_client::RequestConfig,
        test_utils::{set_client_session, test_client_builder_with_server},
    };

    #[async_test]
    async fn ensure_concurrent_request_limit_is_observed() {
        let (client_builder, server) = test_client_builder_with_server().await;
        let client = client_builder
            .request_config(RequestConfig::default().max_concurrent_requests(NonZeroUsize::new(5)))
            .build()
            .await
            .unwrap();

        set_client_session(&client).await;

        let counter = Arc::new(AtomicU8::new(0));
        let inner_counter = counter.clone();

        Mock::given(method("GET"))
            .and(path("/_matrix/client/versions"))
            .respond_with(ResponseTemplate::new(200).set_body_json(&*test_json::VERSIONS))
            .mount(&server)
            .await;

        Mock::given(method("GET"))
            .and(path("_matrix/client/r0/account/whoami"))
            .respond_with(move |_req: &Request| {
                inner_counter.fetch_add(1, Ordering::SeqCst);
                // we stall the requests
                ResponseTemplate::new(200).set_delay(Duration::from_secs(60))
            })
            .mount(&server)
            .await;

        let bg_task = tokio::spawn(async move {
            futures_util::future::join_all((0..10).map(|_| client.whoami())).await
        });

        // give it some time to issue the requests
        tokio::time::sleep(Duration::from_millis(300)).await;

        assert_eq!(
            counter.load(Ordering::SeqCst),
            5,
            "More requests passed than the limit we configured"
        );
        bg_task.abort();
    }

    #[async_test]
    async fn ensure_no_max_concurrent_request_does_not_limit() {
        let (client_builder, server) = test_client_builder_with_server().await;
        let client = client_builder
            .request_config(RequestConfig::default().max_concurrent_requests(None))
            .build()
            .await
            .unwrap();

        set_client_session(&client).await;

        let counter = Arc::new(AtomicU8::new(0));
        let inner_counter = counter.clone();

        Mock::given(method("GET"))
            .and(path("/_matrix/client/versions"))
            .respond_with(ResponseTemplate::new(200).set_body_json(&*test_json::VERSIONS))
            .mount(&server)
            .await;

        Mock::given(method("GET"))
            .and(path("_matrix/client/r0/account/whoami"))
            .respond_with(move |_req: &Request| {
                inner_counter.fetch_add(1, Ordering::SeqCst);
                ResponseTemplate::new(200).set_delay(Duration::from_secs(60))
            })
            .mount(&server)
            .await;

        let bg_task = tokio::spawn(async move {
            futures_util::future::join_all((0..254).map(|_| client.whoami())).await
        });

        // give it some time to issue the requests
        tokio::time::sleep(Duration::from_secs(1)).await;

        assert_eq!(counter.load(Ordering::SeqCst), 254, "Not all requests passed through");
        bg_task.abort();
    }
}<|MERGE_RESOLUTION|>--- conflicted
+++ resolved
@@ -87,7 +87,6 @@
 }
 
 impl HttpClient {
-<<<<<<< HEAD
     pub(crate) fn new(
         inner: reqwest::Client,
         request_config: RequestConfig,
@@ -96,19 +95,12 @@
         HttpClient {
             inner,
             request_config,
-            next_request_id: Arc::new(Default::default()),
-            #[cfg(feature = "load-testing")]
-            user,
-=======
-    pub(crate) fn new(inner: reqwest::Client, request_config: RequestConfig) -> Self {
-        HttpClient {
-            inner,
-            request_config,
             concurrent_request_semaphore: MaybeSemaphore::new(
                 request_config.max_concurrent_requests,
             ),
             next_request_id: AtomicU64::new(0).into(),
->>>>>>> 30e95bf9
+            #[cfg(feature = "load-testing")]
+            user,
         }
     }
 
