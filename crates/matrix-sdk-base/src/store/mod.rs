// Copyright 2021 The Matrix.org Foundation C.I.C.
//
// Licensed under the Apache License, Version 2.0 (the "License");
// you may not use this file except in compliance with the License.
// You may obtain a copy of the License at
//
//     http://www.apache.org/licenses/LICENSE-2.0
//
// Unless required by applicable law or agreed to in writing, software
// distributed under the License is distributed on an "AS IS" BASIS,
// WITHOUT WARRANTIES OR CONDITIONS OF ANY KIND, either express or implied.
// See the License for the specific language governing permissions and
// limitations under the License.

/// Implementing the state store

#[cfg(feature = "sled_state_store")]
use std::path::Path;
use std::{
    collections::{BTreeMap, BTreeSet},
    ops::Deref,
    pin::Pin,
    sync::Arc,
};

#[cfg(any(test, feature = "testing"))]
#[macro_use]
#[macro_export]
pub mod integration_tests;

use dashmap::DashMap;
use matrix_sdk_common::{async_trait, locks::RwLock, AsyncTraitDeps};
use ruma::{
    api::client::r0::push::get_notifications::Notification,
    events::{
        presence::PresenceEvent,
        receipt::{Receipt, ReceiptEventContent},
        room::member::RoomMemberEventContent,
        AnyGlobalAccountDataEvent, AnyRoomAccountDataEvent, AnyStrippedStateEvent,
        AnySyncStateEvent, EventContent, EventType,
    },
    receipt::ReceiptType,
    serde::Raw,
    EventId, MxcUri, RoomId, UserId,
};

<<<<<<< HEAD
pub mod store_key;
=======
pub type BoxStream<T> = Pin<Box<dyn futures_util::Stream<Item = T> + Send>>;

#[cfg(any(feature = "sled_state_store", feature = "indexeddb_state_store"))]
mod store_key;
>>>>>>> 84147183

#[cfg(feature = "sled_state_store")]
use sled::Db;

use crate::{
    deserialized_responses::{MemberEvent, StrippedMemberEvent, SyncRoomEvent, TimelineSlice},
    media::MediaRequest,
    rooms::{RoomInfo, RoomType},
    Room, Session,
};

pub(crate) mod ambiguity_map;
mod memory_store;

#[cfg(not(any(feature = "sled_state_store", feature = "indexeddb_state_store")))]
use self::memory_store::MemoryStore;

/// State store specific error type.
#[derive(Debug, thiserror::Error)]
pub enum StoreError {
    #[error(transparent)]
    /// An error happened in the underlying sled database.
    Backend(#[from] anyhow::Error),
    /// An error happened while serializing or deserializing some data.
    #[error(transparent)]
    Json(#[from] serde_json::Error),
    /// An error happened while deserializing a Matrix identifier, e.g. an user
    /// id.
    #[error(transparent)]
    Identifier(#[from] ruma::identifiers::Error),
    /// The store is locked with a passphrase and an incorrect passphrase was
    /// given.
    #[error("The store failed to be unlocked")]
    StoreLocked,
    /// An unencrypted store was tried to be unlocked with a passphrase.
    #[error("The store is not encrypted but was tried to be opened with a passphrase")]
    UnencryptedStore,
    /// The store failed to encrypt or decrypt some data.
    #[error("Error encrypting or decrypting data from the store: {0}")]
    Encryption(String),
    /// The store failed to encode or decode some data.
    #[error("Error encoding or decoding data from the store: {0}")]
    Codec(String),
}
/// A `StateStore` specific result type.
pub type Result<T, E = StoreError> = std::result::Result<T, E>;

/// An abstract state store trait that can be used to implement different stores
/// for the SDK.
#[cfg_attr(target_arch = "wasm32", async_trait(?Send))]
#[cfg_attr(not(target_arch = "wasm32"), async_trait)]
pub trait StateStore: AsyncTraitDeps {
    /// Save the given filter id under the given name.
    ///
    /// # Arguments
    ///
    /// * `filter_name` - The name that should be used to store the filter id.
    ///
    /// * `filter_id` - The filter id that should be stored in the state store.
    async fn save_filter(&self, filter_name: &str, filter_id: &str) -> Result<()>;

    /// Save the set of state changes in the store.
    async fn save_changes(&self, changes: &StateChanges) -> Result<()>;

    /// Get the filter id that was stored under the given filter name.
    ///
    /// # Arguments
    ///
    /// * `filter_name` - The name that was used to store the filter id.
    async fn get_filter(&self, filter_name: &str) -> Result<Option<String>>;

    /// Get the last stored sync token.
    async fn get_sync_token(&self) -> Result<Option<String>>;

    /// Get the stored presence event for the given user.
    ///
    /// # Arguments
    ///
    /// * `user_id` - The id of the user for which we wish to fetch the presence
    /// event for.
    async fn get_presence_event(&self, user_id: &UserId) -> Result<Option<Raw<PresenceEvent>>>;

    /// Get a state event out of the state store.
    ///
    /// # Arguments
    ///
    /// * `room_id` - The id of the room the state event was received for.
    ///
    /// * `event_type` - The event type of the state event.
    async fn get_state_event(
        &self,
        room_id: &RoomId,
        event_type: EventType,
        state_key: &str,
    ) -> Result<Option<Raw<AnySyncStateEvent>>>;

    /// Get a list of state events for a given room and `EventType`.
    ///
    /// # Arguments
    ///
    /// * `room_id` - The id of the room to find events for.
    ///
    /// * `event_type` - The event type.
    async fn get_state_events(
        &self,
        room_id: &RoomId,
        event_type: EventType,
    ) -> Result<Vec<Raw<AnySyncStateEvent>>>;

    /// Get the current profile for the given user in the given room.
    ///
    /// # Arguments
    ///
    /// * `room_id` - The room id the profile is used in.
    ///
    /// * `user_id` - The id of the user the profile belongs to.
    async fn get_profile(
        &self,
        room_id: &RoomId,
        user_id: &UserId,
    ) -> Result<Option<RoomMemberEventContent>>;

    /// Get a raw `MemberEvent` for the given state key in the given room id.
    ///
    /// # Arguments
    ///
    /// * `room_id` - The room id the member event belongs to.
    ///
    /// * `state_key` - The user id that the member event defines the state for.
    async fn get_member_event(
        &self,
        room_id: &RoomId,
        state_key: &UserId,
    ) -> Result<Option<MemberEvent>>;

    /// Get all the user ids of members for a given room.
    async fn get_user_ids(&self, room_id: &RoomId) -> Result<Vec<Box<UserId>>>;

    /// Get all the user ids of members that are in the invited state for a
    /// given room.
    async fn get_invited_user_ids(&self, room_id: &RoomId) -> Result<Vec<Box<UserId>>>;

    /// Get all the user ids of members that are in the joined state for a
    /// given room.
    async fn get_joined_user_ids(&self, room_id: &RoomId) -> Result<Vec<Box<UserId>>>;

    /// Get all the pure `RoomInfo`s the store knows about.
    async fn get_room_infos(&self) -> Result<Vec<RoomInfo>>;

    /// Get all the pure `RoomInfo`s the store knows about.
    async fn get_stripped_room_infos(&self) -> Result<Vec<RoomInfo>>;

    /// Get all the users that use the given display name in the given room.
    ///
    /// # Arguments
    ///
    /// * `room_id` - The id of the room for which the display name users should
    /// be fetched for.
    ///
    /// * `display_name` - The display name that the users use.
    async fn get_users_with_display_name(
        &self,
        room_id: &RoomId,
        display_name: &str,
    ) -> Result<BTreeSet<Box<UserId>>>;

    /// Get an event out of the account data store.
    ///
    /// # Arguments
    ///
    /// * `event_type` - The event type of the account data event.
    async fn get_account_data_event(
        &self,
        event_type: EventType,
    ) -> Result<Option<Raw<AnyGlobalAccountDataEvent>>>;

    /// Get an event out of the room account data store.
    ///
    /// # Arguments
    ///
    /// * `room_id` - The id of the room for which the room account data event
    ///   should
    /// be fetched.
    ///
    /// * `event_type` - The event type of the room account data event.
    async fn get_room_account_data_event(
        &self,
        room_id: &RoomId,
        event_type: EventType,
    ) -> Result<Option<Raw<AnyRoomAccountDataEvent>>>;

    /// Get an event out of the user room receipt store.
    ///
    /// # Arguments
    ///
    /// * `room_id` - The id of the room for which the receipt should be
    ///   fetched.
    ///
    /// * `receipt_type` - The type of the receipt.
    ///
    /// * `user_id` - The id of the user for who the receipt should be fetched.
    async fn get_user_room_receipt_event(
        &self,
        room_id: &RoomId,
        receipt_type: ReceiptType,
        user_id: &UserId,
    ) -> Result<Option<(Box<EventId>, Receipt)>>;

    /// Get events out of the event room receipt store.
    ///
    /// # Arguments
    ///
    /// * `room_id` - The id of the room for which the receipts should be
    ///   fetched.
    ///
    /// * `receipt_type` - The type of the receipts.
    ///
    /// * `event_id` - The id of the event for which the receipts should be
    ///   fetched.
    async fn get_event_room_receipt_events(
        &self,
        room_id: &RoomId,
        receipt_type: ReceiptType,
        event_id: &EventId,
    ) -> Result<Vec<(Box<UserId>, Receipt)>>;

    /// Get arbitrary data from the custom store
    ///
    /// # Arguments
    ///
    /// * `key` - The key to fetch data for
    async fn get_custom_value(&self, key: &[u8]) -> Result<Option<Vec<u8>>>;

    /// Put arbitrary data into the custom store
    ///
    /// # Arguments
    ///
    /// * `key` - The key to insert data into
    ///
    /// * `value` - The value to insert
    async fn set_custom_value(&self, key: &[u8], value: Vec<u8>) -> Result<Option<Vec<u8>>>;

    /// Add a media file's content in the media store.
    ///
    /// # Arguments
    ///
    /// * `request` - The `MediaRequest` of the file.
    ///
    /// * `content` - The content of the file.
    async fn add_media_content(&self, request: &MediaRequest, content: Vec<u8>) -> Result<()>;

    /// Get a media file's content out of the media store.
    ///
    /// # Arguments
    ///
    /// * `request` - The `MediaRequest` of the file.
    async fn get_media_content(&self, request: &MediaRequest) -> Result<Option<Vec<u8>>>;

    /// Removes a media file's content from the media store.
    ///
    /// # Arguments
    ///
    /// * `request` - The `MediaRequest` of the file.
    async fn remove_media_content(&self, request: &MediaRequest) -> Result<()>;

    /// Removes all the media files' content associated to an `MxcUri` from the
    /// media store.
    ///
    /// # Arguments
    ///
    /// * `uri` - The `MxcUri` of the media files.
    async fn remove_media_content_for_uri(&self, uri: &MxcUri) -> Result<()>;

    /// Removes a room and all elements associated from the state store.
    ///
    /// # Arguments
    ///
    /// * `room_id` - The `RoomId` of the room to delete.
    async fn remove_room(&self, room_id: &RoomId) -> Result<()>;

    /// Get a stream of the stored timeline
    ///
    /// # Arguments
    ///
    /// * `room_id` - The `RoomId` of the room to delete.
    ///
    /// Returns a stream of events and a token that can be used to request
    /// previous events.
    async fn room_timeline(
        &self,
        room_id: &RoomId,
    ) -> Result<Option<(BoxStream<Result<SyncRoomEvent>>, Option<String>)>>;
}

/// A state store wrapper for the SDK.
///
/// This adds additional higher level store functionality on top of a
/// `StateStore` implementation.
#[derive(Debug, Clone)]
pub struct Store {
    inner: Arc<dyn StateStore>,
    pub(crate) session: Arc<RwLock<Option<Session>>>,
    pub(crate) sync_token: Arc<RwLock<Option<String>>>,
    rooms: Arc<DashMap<Box<RoomId>, Room>>,
    stripped_rooms: Arc<DashMap<Box<RoomId>, Room>>,
}

impl Store {
    pub fn open_memory_store() -> Self {
        let inner = Box::new(MemoryStore::new());

        Self::new(inner)
    }
}

impl Store {
    /// Create a new store, wrappning the given `StateStore`
    pub fn new(inner: Box<dyn StateStore>) -> Self {
        Self {
            inner: inner.into(),
            session: Default::default(),
            sync_token: Default::default(),
            rooms: Default::default(),
            stripped_rooms: Default::default(),
        }
    }

    pub async fn restore_session(&self, session: Session) -> Result<()> {
        for info in self.inner.get_room_infos().await? {
            let room = Room::restore(&session.user_id, self.inner.clone(), info);
            self.rooms.insert(room.room_id().to_owned(), room);
        }

        for info in self.inner.get_stripped_room_infos().await? {
            let room = Room::restore(&session.user_id, self.inner.clone(), info);
            self.stripped_rooms.insert(room.room_id().to_owned(), room);
        }

        let token = self.get_sync_token().await?;

        *self.sync_token.write().await = token;
        *self.session.write().await = Some(session);

        Ok(())
    }

    /// Get all the rooms this store knows about.
    pub fn get_rooms(&self) -> Vec<Room> {
        self.rooms.iter().filter_map(|r| self.get_room(r.key())).collect()
    }

    /// Get the room with the given room id.
    pub fn get_room(&self, room_id: &RoomId) -> Option<Room> {
        self.rooms
            .get(room_id)
            .and_then(|r| match r.room_type() {
                RoomType::Joined => Some(r.clone()),
                RoomType::Left => Some(r.clone()),
                RoomType::Invited => self.get_stripped_room(room_id),
            })
            .or_else(|| self.get_stripped_room(room_id))
    }

    /// Get all the rooms this store knows about.
    pub fn get_stripped_rooms(&self) -> Vec<Room> {
        self.stripped_rooms.iter().filter_map(|r| self.get_stripped_room(r.key())).collect()
    }

    /// Get the stripped room with the given room id.
    pub fn get_stripped_room(&self, room_id: &RoomId) -> Option<Room> {
        self.stripped_rooms.get(room_id).map(|r| r.clone())
    }

    pub async fn get_or_create_stripped_room(&self, room_id: &RoomId) -> Room {
        let session = self.session.read().await;
        let user_id = &session.as_ref().expect("Creating room while not being logged in").user_id;

        self.stripped_rooms
            .entry(room_id.to_owned())
            .or_insert_with(|| Room::new(user_id, self.inner.clone(), room_id, RoomType::Invited))
            .clone()
    }

    pub async fn get_or_create_room(&self, room_id: &RoomId, room_type: RoomType) -> Room {
        if room_type == RoomType::Invited {
            return self.get_or_create_stripped_room(room_id).await;
        }

        let session = self.session.read().await;
        let user_id = &session.as_ref().expect("Creating room while not being logged in").user_id;

        self.rooms
            .entry(room_id.to_owned())
            .or_insert_with(|| Room::new(user_id, self.inner.clone(), room_id, room_type))
            .clone()
    }
}

impl Deref for Store {
    type Target = dyn StateStore;

    fn deref(&self) -> &Self::Target {
        &*self.inner
    }
}

/// Store state changes and pass them to the StateStore.
#[derive(Debug, Default)]
pub struct StateChanges {
    /// The sync token that relates to this update.
    pub sync_token: Option<String>,
    /// A user session, containing an access token and information about the
    /// associated user account.
    pub session: Option<Session>,
    /// A mapping of event type string to `AnyBasicEvent`.
    pub account_data: BTreeMap<String, Raw<AnyGlobalAccountDataEvent>>,
    /// A mapping of `UserId` to `PresenceEvent`.
    pub presence: BTreeMap<Box<UserId>, Raw<PresenceEvent>>,

    /// A mapping of `RoomId` to a map of users and their `MemberEvent`.
    pub members: BTreeMap<Box<RoomId>, BTreeMap<Box<UserId>, MemberEvent>>,
    /// A mapping of `RoomId` to a map of users and their
    /// `RoomMemberEventContent`.
    pub profiles: BTreeMap<Box<RoomId>, BTreeMap<Box<UserId>, RoomMemberEventContent>>,

    /// A mapping of `RoomId` to a map of event type string to a state key and
    /// `AnySyncStateEvent`.
    #[allow(clippy::type_complexity)]
    pub state: BTreeMap<Box<RoomId>, BTreeMap<String, BTreeMap<String, Raw<AnySyncStateEvent>>>>,
    /// A mapping of `RoomId` to a map of event type string to `AnyBasicEvent`.
    pub room_account_data: BTreeMap<Box<RoomId>, BTreeMap<String, Raw<AnyRoomAccountDataEvent>>>,
    /// A map of `RoomId` to `RoomInfo`.
    pub room_infos: BTreeMap<Box<RoomId>, RoomInfo>,
    /// A map of `RoomId` to `ReceiptEventContent`.
    pub receipts: BTreeMap<Box<RoomId>, ReceiptEventContent>,

    /// A mapping of `RoomId` to a map of event type to a map of state key to
    /// `AnyStrippedStateEvent`.
    #[allow(clippy::type_complexity)]
    pub stripped_state:
        BTreeMap<Box<RoomId>, BTreeMap<String, BTreeMap<String, Raw<AnyStrippedStateEvent>>>>,
    /// A mapping of `RoomId` to a map of users and their `StrippedMemberEvent`.
    pub stripped_members: BTreeMap<Box<RoomId>, BTreeMap<Box<UserId>, StrippedMemberEvent>>,
    /// A map of `RoomId` to `RoomInfo` for stripped rooms (e.g. for invites or
    /// while knocking)
    pub stripped_room_infos: BTreeMap<Box<RoomId>, RoomInfo>,

    /// A map from room id to a map of a display name and a set of user ids that
    /// share that display name in the given room.
    pub ambiguity_maps: BTreeMap<Box<RoomId>, BTreeMap<String, BTreeSet<Box<UserId>>>>,
    /// A map of `RoomId` to a vector of `Notification`s
    pub notifications: BTreeMap<Box<RoomId>, Vec<Notification>>,
    /// A mapping of `RoomId` to a `TimelineSlice`
    pub timeline: BTreeMap<Box<RoomId>, TimelineSlice>,
}

impl StateChanges {
    /// Create a new `StateChanges` struct with the given sync_token.
    pub fn new(sync_token: String) -> Self {
        Self { sync_token: Some(sync_token), ..Default::default() }
    }

    /// Update the `StateChanges` struct with the given `PresenceEvent`.
    pub fn add_presence_event(&mut self, event: PresenceEvent, raw_event: Raw<PresenceEvent>) {
        self.presence.insert(event.sender, raw_event);
    }

    /// Update the `StateChanges` struct with the given `RoomInfo`.
    pub fn add_room(&mut self, room: RoomInfo) {
        self.room_infos.insert(room.room_id.as_ref().to_owned(), room);
    }

    /// Update the `StateChanges` struct with the given `RoomInfo`.
    pub fn add_stripped_room(&mut self, room: RoomInfo) {
        self.stripped_room_infos.insert(room.room_id.as_ref().to_owned(), room);
    }

    /// Update the `StateChanges` struct with the given `AnyBasicEvent`.
    pub fn add_account_data(
        &mut self,
        event: AnyGlobalAccountDataEvent,
        raw_event: Raw<AnyGlobalAccountDataEvent>,
    ) {
        self.account_data.insert(event.content().event_type().to_owned(), raw_event);
    }

    /// Update the `StateChanges` struct with the given room with a new
    /// `AnyBasicEvent`.
    pub fn add_room_account_data(
        &mut self,
        room_id: &RoomId,
        event: AnyRoomAccountDataEvent,
        raw_event: Raw<AnyRoomAccountDataEvent>,
    ) {
        self.room_account_data
            .entry(room_id.to_owned())
            .or_insert_with(BTreeMap::new)
            .insert(event.content().event_type().to_owned(), raw_event);
    }

    /// Update the `StateChanges` struct with the given room with a new
    /// `StrippedMemberEvent`.
    pub fn add_stripped_member(&mut self, room_id: &RoomId, event: StrippedMemberEvent) {
        let user_id = event.state_key.clone();

        self.stripped_members
            .entry(room_id.to_owned())
            .or_insert_with(BTreeMap::new)
            .insert(user_id, event);
    }

    /// Update the `StateChanges` struct with the given room with a new
    /// `AnySyncStateEvent`.
    pub fn add_state_event(
        &mut self,
        room_id: &RoomId,
        event: AnySyncStateEvent,
        raw_event: Raw<AnySyncStateEvent>,
    ) {
        self.state
            .entry(room_id.to_owned())
            .or_insert_with(BTreeMap::new)
            .entry(event.content().event_type().to_string())
            .or_insert_with(BTreeMap::new)
            .insert(event.state_key().to_string(), raw_event);
    }

    /// Update the `StateChanges` struct with the given room with a new
    /// `Notification`.
    pub fn add_notification(&mut self, room_id: &RoomId, notification: Notification) {
        self.notifications.entry(room_id.to_owned()).or_insert_with(Vec::new).push(notification);
    }

    /// Update the `StateChanges` struct with the given room with a new
    /// `Receipts`.
    pub fn add_receipts(&mut self, room_id: &RoomId, event: ReceiptEventContent) {
        self.receipts.insert(room_id.to_owned(), event);
    }

    /// Update the `StateChanges` struct with the given room with a new
    /// `TimelineSlice`.
    pub fn add_timeline(&mut self, room_id: &RoomId, timeline: TimelineSlice) {
        self.timeline.insert(room_id.to_owned(), timeline);
    }
}<|MERGE_RESOLUTION|>--- conflicted
+++ resolved
@@ -44,17 +44,9 @@
     EventId, MxcUri, RoomId, UserId,
 };
 
-<<<<<<< HEAD
+#[cfg(feature = "state_key")]
 pub mod store_key;
-=======
 pub type BoxStream<T> = Pin<Box<dyn futures_util::Stream<Item = T> + Send>>;
-
-#[cfg(any(feature = "sled_state_store", feature = "indexeddb_state_store"))]
-mod store_key;
->>>>>>> 84147183
-
-#[cfg(feature = "sled_state_store")]
-use sled::Db;
 
 use crate::{
     deserialized_responses::{MemberEvent, StrippedMemberEvent, SyncRoomEvent, TimelineSlice},
